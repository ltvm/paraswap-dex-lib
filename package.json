{
  "name": "@paraswap/dex-lib",
<<<<<<< HEAD
  "version": "2.2.3-optimism.0",
=======
  "version": "2.2.8",
>>>>>>> 7294e016
  "main": "build/index.js",
  "types": "build/index.d.ts",
  "repository": "https://github.com/paraswap/paraswap-dex-lib",
  "author": "dev@paraswap.io",
  "license": "MIT",
  "private": false,
  "publishConfig": {
    "access": "public"
  },
  "devDependencies": {
    "@types/axios": "0.14.0",
    "@types/jest": "26.0.24",
    "@types/lodash": "4.14.178",
    "@types/node": "^17.0.21",
    "axios": "0.26.0",
    "change-case": "^4.1.2",
    "dotenv": "16.0.0",
    "husky": "7.0.1",
    "jest": "26.6.0",
    "paraswap-core": "1.0.2",
    "prettier": "2.3.2",
    "pretty-quick": "3.1.1",
    "ts-jest": "24.1.0",
    "ts-node": "^10.6.0",
    "typescript": "4.6.4",
    "yargs": "^17.0.1"
  },
  "scripts": {
    "init-integration": "ts-node scripts/dex-integration.ts init",
    "test-integration": "ts-node scripts/dex-integration.ts test",
    "build": "tsc",
    "test": "jest",
    "prepare": "husky install && yarn build"
  },
  "dependencies": {
    "@0x/utils": "^4.5.2",
    "@ethersproject/abi": "5.4.0",
    "@ethersproject/bytes": "^5.6.1",
    "@ethersproject/contracts": "5.4.1",
    "@ethersproject/providers": "5.4.1",
    "bignumber.js": "9.0.1",
    "ethers": "^5.6.7",
    "lens.ts": "^0.5.1",
    "lodash": "4.17.21",
    "log4js": "6.3.0",
    "paraswap": "5.1.0",
    "ts-essentials": "9.1.2",
    "web3": "1.6.0",
    "web3-eth": "1.6.0",
    "web3-eth-abi": "1.4.0",
    "web3-eth-contract": "1.6.0"
  },
  "sideEffects": false
}<|MERGE_RESOLUTION|>--- conflicted
+++ resolved
@@ -1,10 +1,6 @@
 {
   "name": "@paraswap/dex-lib",
-<<<<<<< HEAD
-  "version": "2.2.3-optimism.0",
-=======
   "version": "2.2.8",
->>>>>>> 7294e016
   "main": "build/index.js",
   "types": "build/index.d.ts",
   "repository": "https://github.com/paraswap/paraswap-dex-lib",
