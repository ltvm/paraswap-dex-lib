--- conflicted
+++ resolved
@@ -94,12 +94,9 @@
   Solidly,
   SpiritSwapV2,
   Velodrome,
-<<<<<<< HEAD
   KsElastic,
-=======
   Cone,
   Synthetix,
->>>>>>> 8d7f47d5
 ];
 
 export type LegacyDexConstructor = new (
