import { JsonRpcProvider } from '@ethersproject/providers';
import { Address } from '../types';
import { Curve } from './curve';
import { CurveV2 } from './curve-v2';
import { IDexTxBuilder, DexContructor, IDex } from './idex';
import { Jarvis } from './jarvis';
import { KyberDmm } from './kyberdmm';
import { StablePool } from './stable-pool';
import { Weth } from './weth';
import { ZeroX } from './zerox';
import { UniswapV3 } from './uniswap-v3';
import { Balancer } from './balancer';
import { BalancerV2 } from './balancer-v2/balancer-v2';
import { UniswapV2 } from './uniswap-v2/uniswap-v2';
import { BiSwap } from './uniswap-v2/biswap';
import { MDEX } from './uniswap-v2/mdex';
import { Bancor } from './bancor';
import { BProtocol } from './bProtocol';
import { MStable } from './mStable';
import { Shell } from './shell';
import { Onebit } from './onebit';
import { Compound } from './compound';
import { AaveV1 } from './aave-v1';
import { AaveV2 } from './aave-v2';
import { OneInchLp } from './OneInchLp';
import { DodoV1 } from './dodo-v1';
import { DodoV2 } from './dodo-v2';
import { Smoothy } from './smoothy';
import { Kyber } from './kyber';
<<<<<<< HEAD
import { IDexHelper } from '../dex-helper/idex-helper';
import { SwapSide, Network } from '../constants';
import { Adapters } from '../types';
=======
import { Lido } from './lido';
import { Embr } from './embr';
>>>>>>> aaf87fcd

const LegacyDexes = [
  Curve,
  CurveV2,
  StablePool,
  Smoothy,
  ZeroX,
  Weth,
  Balancer,
  Bancor,
  Kyber,
  BProtocol,
  MStable,
  Shell,
  Onebit,
  Compound,
  AaveV1,
  AaveV2,
  OneInchLp,
  DodoV1,
  DodoV2,
  UniswapV3,
  Weth,
  KyberDmm,
  Jarvis,
<<<<<<< HEAD
=======
  BeetsFi,
  Lido,
  Embr,
>>>>>>> aaf87fcd
];

const Dexes = [BalancerV2, UniswapV2, BiSwap, MDEX];

const AdapterNameAddressMap: {
  [network: number]: { [name: string]: Address };
} = {
  [Network.MAINNET]: {
    Adapter01: '0x3a0430bf7cd2633af111ce3204db4b0990857a6f',
    Adapter02: '0xFC2Ba6E830a04C25e207B8214b26d8C713F6881F',
    Adapter03: '0xe6A36F977844EB6AE1609686682698D20e4B0C26',
    BuyAdapter: '0x4bF27594E968b8CAccA75985469211eb35e2C771',
  },
  [Network.POLYGON]: {
    PolygonAdapter01: '0xD458FA906121d9081970Ed3937df50C8Ba88E9c0',
    PolygonBuyAdapter: '0x34E0E6448A648Fc0b340679C4F16e5ACC4Bf4c95',
  },
  [Network.BSC]: {
    BscAdapter01: '0xcEC935682c0b510fb91c0A12275Bb7e14EEBE87c',
    BscBuyAdapter: '0xdA0DAFbbC95d96bAb164c847112e15c0299541f6',
  },
  [Network.ROPSTEN]: {
    RopstenAdapter01: '0xcECD5055D08dc8846440e654525ba13f77C2D5F6',
    RopstenBuyAdapter: '0xDDbaC07C9ef96D6E792c25Ff934E7e111241BFf1',
  },
  [Network.AVALANCHE]: {
    AvalancheAdapter01: '0x749015EFfb59fcB9B826d854F3cA5c5C2F192147',
    AvalancheBuyAdapter: '0x05d0c2b58fF6c05bcc3e5F2D797bEB77e0A4CC7b',
  },
  [Network.FANTOM]: {
    FantomAdapter01: '0xCBaeB06C2dF373c07A2Dc205266EC3bCd525DfB6',
    FantomBuyAdapter: '0x3032B8c9CF91C791A8EcC2c7831A11279f419386',
  },
};

export type LegacyDexConstructor = new (
  augustusAddress: Address,
  network: number,
  provider: JsonRpcProvider,
) => IDexTxBuilder<any, any>;

interface IGetDirectFunctionName {
  getDirectFunctionName?(): string[];
}

export class DexAdapterService {
  dexToKeyMap: {
    [key: string]: LegacyDexConstructor | DexContructor<any, any, any>;
  } = {};
  directFunctionsNames: string[];
  dexInstances: {
    [key: string]: IDexTxBuilder<any, any> | IDex<any, any, any>;
  } = {};
  isLegacy: { [dexKey: string]: boolean } = {};
  // dexKeys only has keys for non legacy dexes
  dexKeys: string[] = [];

  constructor(
    private dexHelper: IDexHelper,
    public network: number,
    protected sellAdapters: Adapters = {},
    protected buyAdapters: Adapters = {},
  ) {
    LegacyDexes.forEach(DexAdapter => {
      DexAdapter.dexKeys.forEach(key => {
        this.dexToKeyMap[key.toLowerCase()] = DexAdapter;
        this.isLegacy[key.toLowerCase()] = true;
      });
    });

    Dexes.forEach(DexAdapter => {
      DexAdapter.dexKeysWithNetwork.forEach(({ key, networks }) => {
        if (networks.includes(network)) {
          const _key = key.toLowerCase();
          this.isLegacy[_key] = false;
          this.dexKeys.push(key);
          this.dexInstances[_key] = new DexAdapter(
            this.network,
            key,
            this.dexHelper,
          );

          const sellAdapters = (
            this.dexInstances[_key] as IDex<any, any, any>
          ).getAdapters(SwapSide.SELL);
          if (sellAdapters)
            this.sellAdapters[_key] = sellAdapters.map(({ name, index }) => ({
              adapter: AdapterNameAddressMap[network][name],
              index,
            }));

          const buyAdapters = (
            this.dexInstances[_key] as IDex<any, any, any>
          ).getAdapters(SwapSide.BUY);
          if (buyAdapters)
            this.buyAdapters[_key] = buyAdapters.map(({ name, index }) => ({
              adapter: AdapterNameAddressMap[network][name],
              index,
            }));
        }
      });
    });

    this.directFunctionsNames = [...LegacyDexes, ...Dexes]
      .flatMap(dexAdapter => {
        const _dexAdapter = dexAdapter as IGetDirectFunctionName;
        return _dexAdapter.getDirectFunctionName
          ? _dexAdapter.getDirectFunctionName()
          : [];
      })
      .filter(x => !!x)
      .map(v => v.toLowerCase());
  }

  getTxBuilderDexByKey(dexKey: string): IDexTxBuilder<any, any> {
    let _dexKey = dexKey.toLowerCase();

    if (/^paraswappool(.*)/i.test(_dexKey)) _dexKey = 'zerox';

    if ('uniswapforkoptimized' === dexKey) _dexKey = 'uniswapv2';

    if (!this.dexInstances[_dexKey]) {
      const DexAdapter = this.dexToKeyMap[_dexKey];
      if (!DexAdapter) throw new Error(`${dexKey} dex is not supported!`);

      this.dexInstances[_dexKey] = new (DexAdapter as LegacyDexConstructor)(
        this.dexHelper.augustusAddress,
        this.network,
        this.dexHelper.provider,
      );
    }

    return this.dexInstances[_dexKey];
  }

  isDirectFunctionName(functionName: string): boolean {
    return this.directFunctionsNames.includes(functionName.toLowerCase());
  }

  getAllDexKeys() {
    return this.dexKeys;
  }

  getDexByKey(key: string): IDex<any, any, any> {
    const _key = key.toLowerCase();
    if (!(_key in this.isLegacy) || this.isLegacy[_key])
      throw new Error('Invalid Dex Key');

    return this.dexInstances[_key] as IDex<any, any, any>;
  }

  getAllDexAdapters(side: SwapSide = SwapSide.SELL) {
    return side === SwapSide.SELL ? this.sellAdapters : this.buyAdapters;
  }
}<|MERGE_RESOLUTION|>--- conflicted
+++ resolved
@@ -27,14 +27,10 @@
 import { DodoV2 } from './dodo-v2';
 import { Smoothy } from './smoothy';
 import { Kyber } from './kyber';
-<<<<<<< HEAD
 import { IDexHelper } from '../dex-helper/idex-helper';
 import { SwapSide, Network } from '../constants';
 import { Adapters } from '../types';
-=======
 import { Lido } from './lido';
-import { Embr } from './embr';
->>>>>>> aaf87fcd
 
 const LegacyDexes = [
   Curve,
@@ -60,12 +56,7 @@
   Weth,
   KyberDmm,
   Jarvis,
-<<<<<<< HEAD
-=======
-  BeetsFi,
   Lido,
-  Embr,
->>>>>>> aaf87fcd
 ];
 
 const Dexes = [BalancerV2, UniswapV2, BiSwap, MDEX];
