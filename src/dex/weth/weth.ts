--- conflicted
+++ resolved
@@ -151,13 +151,8 @@
     srcAmount: string,
     destAmount: string,
     side: SwapSide,
-<<<<<<< HEAD
-  ): DepositWithdrawReturn | undefined {
+  ): DepositWithdrawReturn {
     const wethToken = this.address;
-=======
-  ): DepositWithdrawReturn {
-    const wethToken = Weth.getAddress(this.network);
->>>>>>> d1f66b68
 
     let deposit: DepositWithdrawData | undefined;
     let withdraw: DepositWithdrawData | undefined;
